--- conflicted
+++ resolved
@@ -1,147 +1,143 @@
-![GitHub tag (latest by date)](https://img.shields.io/github/v/tag/np-8/wakepy)&nbsp;![PyPI](https://img.shields.io/pypi/v/wakepy)&nbsp;![PyPI - Downloads](https://img.shields.io/pypi/dm/wakepy)&nbsp;![GitHub](https://img.shields.io/github/license/np-8/wakepy)
-
-# ⏰😴 wakepy 
-
-Simple cross-platform wakelock written in Python. Prevent your computer from going to sleep in the middle of a long running task. 
-
-
-#### Table of Contents
-- [Installing](#installing)
-- [Usage](#usage)
-  - [Start from command line](#start-from-command-line)
-  - [Set keepawake within a python script](#set-keepawake-within-a-python-script)
-- [Details](#details)
-- [Changelog](#changelog)
-
-## Requirements
-Wakepy currently supports 
-- Windows
-- Linux (with DBus or systemd)
-- macOS
-
-Feel free to submit pull request(s) for other platforms.
-
-# Installing
-
-#### (A) Windows, macOS and Linux (jeepney)
-Note: On linux, this will install and use **[`jeepney`](https://jeepney.readthedocs.io/)** for DBus communication.
-```
-pip install wakepy
-```
-#### (B) Linux (dbus-python)
-
-If you want to install wakepy on linux and do not want to use jeepney, but **[`dbus-python`](https://dbus.freedesktop.org/doc/dbus-python/)**, the official libdbus (aka. `dbus`) Python binding, use   
-```
-pip install --no-deps wakepy
-pip install dbus-python
-```
-Please note that this requires also `libdbus` to be installed on your system. Some linux distributions come with `dbus-python`.
-
-#### (C) Linux (systemd)
-
-If you want to install wakepy on linux and do not want to use jeepney, or dbus-python but systemd, install wakepy with.
-```
-pip install --no-deps wakepy
-```
-Please note that this requires also `systemd` to be installed on your system, and usage of `systemd` requires sudo.
-
-# Usage
-
-## Start from command line
-Running
-```
-wakepy 
-```
-or  
-```
-python -m wakepy
-```
-starts the program.  While running, computer will not go to sleep. If battery is running out, your OS might force laptop to sleep. 
-
-### CLI arguments
-
-```
-wakepy [-h] [-s]
-
-optional arguments:    
-  -h, --help               show this help message and exit
-  -s, --keep-screen-awake  Keep also the screen awake. On Linux, this flag is set on and cannot be disabled.
-```
-
-## Usage within a python script
-
-### Option 1: `set_keepawake` and `unset_keepawake` functions
-
-```python
-from wakepy import set_keepawake, unset_keepawake
-
-set_keepawake(keep_screen_awake=False)
-# do stuff that takes long time
-unset_keepawake()
-```
-### Option 2: `keepawake` context manager
-
-
-```python
-from wakepy import keepawake
-
-with keepawake(keep_screen_awake=False):
-  ... # do stuff that takes long time
-```
-
-### Parameters
--  `keep_screen_awake` can be used to keep also the screen awake. The default is `False`. On Linux, this is set to `True` and cannot be changed.
-
-## Details
-
-### Windows
-The program simply calls the [SetThreadExecutionState](https://docs.microsoft.com/en-us/windows/win32/api/winbase/nf-winbase-setthreadexecutionstate?redirectedfrom=MSDN) with the `ES_SYSTEM_REQUIRED` flag, when setting the keepawake, and removes flag when unsetting. The flag cannot prevent sleeping if
-- User presses power button
-- User selects *Sleep* from the Start menu.
-
-### Linux
-<<<<<<< HEAD
-The program uses, depending on what is installed, either (in this order)
-1. jeepney (pure python dbus implementation. Default)
-2. dbus-python (requires libdbus)
-3. `systemctl mask`
-
-The first two options will set the call the inhibit method of org.freedesktop.ScreenSaver. The inhibit will be released when the process dies or when unset_keepawake is called.
-
-The `systemctl mask` command will prevent all forms of sleep or hybernation when calling `set_keepawake`, and unmasks the functions when calling `unset_keepawake`. This command will remain active until keepawake is removed.  The flag cannot prevent sleeping from user interaction.  *Using systemd requires sudo privileges*.
-=======
-The program uses DBus to prevent the system from suspending/sleeping. The flag cannot prevent sleeping from user interaction. This approach is multiprocessing-safe and doesn't need `sudo` privileges but might not be available on all systems.   
-As a fallback the program uses the `systemctl mask` command to prevent all forms of sleep or hybernation (including sleep initialized by the user) when setting the keepawake, and unmasks the functions when unsetting keepawake. This command will remain active until `unset_keepawake` is called and is not multiprocessing-safe because the first process that releases the wakelock unmasks the functions and thus no longer prevents sleep. This action *does require sudo privileges*.
->>>>>>> 2a85b14c
-
-### Darwin (macOS)
-The program launches a [`caffeinate`](https://ss64.com/osx/caffeinate.html) in a subprocess when setting keepawake, and terminates the subprocess when unsetting. This does not prevent the user from manually sleeping the system or terminating the caffeinate process.
-
-### Summary table
-
-|                                                              | Windows                                                                                                                                                                         | Linux                                                                                                                                                                                   | Mac                                                  |
-| ------------------------------------------------------------ | ------------------------------------------------------------------------------------------------------------------------------------------------------------------------------- | --------------------------------------------------------------------------------------------------------------------------------------------------------------------------------------- | ---------------------------------------------------- |
-| wakepy uses                                                  | [SetThreadExecutionState](https://docs.microsoft.com/en-us/windows/win32/api/winbase/nf-winbase-setthreadexecutionstate?redirectedfrom=MSDN) with the `ES_SYSTEM_REQUIRED` flag | DBus Inhibit/UnInhibit or as a fallback `systemctl mask`                                                                                                                                | [`caffeinate`](https://ss64.com/osx/caffeinate.html) |
-| sudo / admin needed?                                         | No                                                                                                                                                                              | No           (with dbus) / Yes (systemd)                                                                                                                                                                           | No                                                   |
-| `keep_screen_awake` option                                   | Optional<br>Default: `False`                                                                                                                                                    | Always `True`                                                                                                                                                                           | Optional<br>Default: `False`                         |
-| When `keep_screen_awake = True`                              | Screen is kept awake. <br><br>Windows will not be locked automatically.                                                                                                         | Screen is kept awake.<br>Automatic locking: on some distros, depending on how the lock screen is implemented.                                                                           | Screen is kept awake.<br>Automatic locking = ?       |
-| Multiprocessing support                                      | Yes                                                                                                                                                                             | Yes       (dbus) / No (systemd)                                                                                                                                                                              | No                                                   |
-| When process calling `set_keepawake` dies                    | All flags set by the process are removed. See: [ How will killing while lock set affect it?](https://github.com/np-8/wakepy/issues/16)                                          | The wakelock is immediately released except if the `systemctl mask` fallback is used, in which case the wakelock will be held even over a reboot until it's released.                   | Nothing happens                                      |
-| How to debug or see the changes<br>done by wakepy in the OS? | Run `powercfg -requests` in<br>elevated PowerShell                                                                                                                              | ?<br>If the `systemctl mask` fallback is used, run `sudo systemctl status sleep.target suspend.target hibernate.target hybrid-sleep.target` in Terminal.                                | ?                                                    |
-| If on laptop, and battery low?                               | Sleep                                                                                                                                                                           | Default 'when battery low' action will be triggered.<bt>If the `systemctl mask` fallback is used, most distros will do their set 'when battery low' action but fail if that is suspend. | ?                                                    |
-
-# ⚖️ Pros and Cons
-### 👑💯 Advantages of wakepy
-- wakepy has very little python dependencies:
-  - Zero if using Windows or macOS or Linux + systemd
-  - One if using linux + [jeepney](https://jeepney.readthedocs.io/) or linux + [dbus-python](https://dbus.freedesktop.org/doc/dbus-python/).
-- wakepy is simple and it has a little amount of code. You can read the whole source code quickly
-- It has permissive MIT licence
-- It is multiplatform
-- You can use it directly from command line, or within your python scripts
-- It runs without admin/sudo priviledges on Windows and Mac and Linux (with DBus)!
-### 🔍❕ Disadvantages / pitfalls with wakepy
-- On Linux, if DBus unavailable, the fallback solution using `systemctl` needs sudo priviledges.
-- Currently multiprocessing is not well supported on Mac (?); the first function calling `unset_keepawake` or releasing the `keepawake` context manager will allow the PC to sleep even if you have called `set_keepawake` multiple times. 
-## Changelog 
-- See [CHANGELOG.md](CHANGELOG.md)
+![GitHub tag (latest by date)](https://img.shields.io/github/v/tag/np-8/wakepy)&nbsp;![PyPI](https://img.shields.io/pypi/v/wakepy)&nbsp;![PyPI - Downloads](https://img.shields.io/pypi/dm/wakepy)&nbsp;![GitHub](https://img.shields.io/github/license/np-8/wakepy)
+
+# ⏰😴 wakepy 
+
+Simple cross-platform wakelock written in Python. Prevent your computer from going to sleep in the middle of a long running task. 
+
+
+#### Table of Contents
+- [Installing](#installing)
+- [Usage](#usage)
+  - [Start from command line](#start-from-command-line)
+  - [Set keepawake within a python script](#set-keepawake-within-a-python-script)
+- [Details](#details)
+- [Changelog](#changelog)
+
+## Requirements
+Wakepy currently supports 
+- Windows
+- Linux (with DBus or systemd)
+- macOS
+
+Feel free to submit pull request(s) for other platforms.
+
+# Installing
+
+#### (A) Windows, macOS and Linux (jeepney)
+Note: On linux, this will install and use **[`jeepney`](https://jeepney.readthedocs.io/)** for DBus communication.
+```
+pip install wakepy
+```
+#### (B) Linux (dbus-python)
+
+If you want to install wakepy on linux and do not want to use jeepney, but **[`dbus-python`](https://dbus.freedesktop.org/doc/dbus-python/)**, the official libdbus (aka. `dbus`) Python binding, use   
+```
+pip install --no-deps wakepy
+pip install dbus-python
+```
+Please note that this requires also `libdbus` to be installed on your system. Some linux distributions come with `dbus-python`.
+
+#### (C) Linux (systemd)
+
+If you want to install wakepy on linux and do not want to use jeepney, or dbus-python but systemd, install wakepy with.
+```
+pip install --no-deps wakepy
+```
+Please note that this requires also `systemd` to be installed on your system, and usage of `systemd` requires sudo.
+
+# Usage
+
+## Start from command line
+Running
+```
+wakepy 
+```
+or  
+```
+python -m wakepy
+```
+starts the program.  While running, computer will not go to sleep. If battery is running out, your OS might force laptop to sleep. 
+
+### CLI arguments
+
+```
+wakepy [-h] [-s]
+
+optional arguments:    
+  -h, --help               show this help message and exit
+  -s, --keep-screen-awake  Keep also the screen awake. On Linux, this flag is set on and cannot be disabled.
+```
+
+## Usage within a python script
+
+### Option 1: `set_keepawake` and `unset_keepawake` functions
+
+```python
+from wakepy import set_keepawake, unset_keepawake
+
+set_keepawake(keep_screen_awake=False)
+# do stuff that takes long time
+unset_keepawake()
+```
+### Option 2: `keepawake` context manager
+
+
+```python
+from wakepy import keepawake
+
+with keepawake(keep_screen_awake=False):
+  ... # do stuff that takes long time
+```
+
+### Parameters
+-  `keep_screen_awake` can be used to keep also the screen awake. The default is `False`. On Linux, this is set to `True` and cannot be changed.
+
+## Details
+
+### Windows
+The program simply calls the [SetThreadExecutionState](https://docs.microsoft.com/en-us/windows/win32/api/winbase/nf-winbase-setthreadexecutionstate?redirectedfrom=MSDN) with the `ES_SYSTEM_REQUIRED` flag, when setting the keepawake, and removes flag when unsetting. The flag cannot prevent sleeping if
+- User presses power button
+- User selects *Sleep* from the Start menu.
+
+### Linux
+The program uses, depending on what is installed, either (in this order)
+1. jeepney (pure python dbus implementation. Default)
+2. dbus-python (requires libdbus)
+3. `systemctl mask`
+
+The first two options will use DBus to call the inhibit method of `org.freedesktop.ScreenSaver`, which will prevent the system from suspending/speeling. The inhibit will be released when the process dies or when unset_keepawake is called. The flag cannot prevent sleeping from user interaction. This approach is multiprocessing-safe and doesn't need `sudo` privileges but you have to use a Freedesktop-compliant desktop environment, for example GNOME, KDE or Xfce. See full list in [the freedesktop.org wiki](https://freedesktop.org/wiki/Desktops/). 
+
+The `systemctl mask` command will prevent all forms of sleep or hibernation (including sleep initialized by the user) when calling `set_keepawake`, and unmasks the functions when calling `unset_keepawake`. This command will remain active until `unset_keepawake` is called and is not multiprocessing-safe because the first process that releases the wakelock unmasks the functions and thus no longer prevents sleep.  *Using systemd requires sudo privileges*.
+
+
+### Darwin (macOS)
+The program launches a [`caffeinate`](https://ss64.com/osx/caffeinate.html) in a subprocess when setting keepawake, and terminates the subprocess when unsetting. This does not prevent the user from manually sleeping the system or terminating the caffeinate process.
+
+### Summary table
+
+|                                                              | Windows                                                                                                                                                                         | Linux                                                                                                                                                                                   | Mac                                                  |
+| ------------------------------------------------------------ | ------------------------------------------------------------------------------------------------------------------------------------------------------------------------------- | --------------------------------------------------------------------------------------------------------------------------------------------------------------------------------------- | ---------------------------------------------------- |
+| wakepy uses                                                  | [SetThreadExecutionState](https://docs.microsoft.com/en-us/windows/win32/api/winbase/nf-winbase-setthreadexecutionstate?redirectedfrom=MSDN) with the `ES_SYSTEM_REQUIRED` flag | DBus Inhibit/UnInhibit or as a fallback `systemctl mask`                                                                                                                                | [`caffeinate`](https://ss64.com/osx/caffeinate.html) |
+| sudo / admin needed?                                         | No                                                                                                                                                                              | No           (with dbus) / Yes (systemd)                                                                                                                                                                           | No                                                   |
+| `keep_screen_awake` option                                   | Optional<br>Default: `False`                                                                                                                                                    | Always `True`                                                                                                                                                                           | Optional<br>Default: `False`                         |
+| When `keep_screen_awake = True`                              | Screen is kept awake. <br><br>Windows will not be locked automatically.                                                                                                         | Screen is kept awake.<br>Automatic locking: on some distros, depending on how the lock screen is implemented.                                                                           | Screen is kept awake.<br>Automatic locking = ?       |
+| Multiprocessing support                                      | Yes                                                                                                                                                                             | Yes       (dbus) / No (systemd)                                                                                                                                                                              | No                                                   |
+| When process calling `set_keepawake` dies                    | All flags set by the process are removed. See: [ How will killing while lock set affect it?](https://github.com/np-8/wakepy/issues/16)                                          | The wakelock is immediately released except if the `systemctl mask` fallback is used, in which case the wakelock will be held even over a reboot until it's released.                   | Nothing happens                                      |
+| How to debug or see the changes<br>done by wakepy in the OS? | Run `powercfg -requests` in<br>elevated PowerShell                                                                                                                              | ?<br>If the `systemctl mask` fallback is used, run `sudo systemctl status sleep.target suspend.target hibernate.target hybrid-sleep.target` in Terminal.                                | ?                                                    |
+| If on laptop, and battery low?                               | Sleep                                                                                                                                                                           | Default 'when battery low' action will be triggered.<bt>If the `systemctl mask` fallback is used, most distros will do their set 'when battery low' action but fail if that is suspend. | ?                                                    |
+
+# ⚖️ Pros and Cons
+### 👑💯 Advantages of wakepy
+- wakepy has very little python dependencies:
+  - Zero if using Windows or macOS or Linux + systemd
+  - One if using linux + [jeepney](https://jeepney.readthedocs.io/) or linux + [dbus-python](https://dbus.freedesktop.org/doc/dbus-python/).
+- wakepy is simple and it has a little amount of code. You can read the whole source code quickly
+- It has permissive MIT licence
+- It is multiplatform
+- You can use it directly from command line, or within your python scripts
+- It runs without admin/sudo priviledges on Windows and Mac and Linux (with DBus)!
+### 🔍❕ Disadvantages / pitfalls with wakepy
+- On Linux, if DBus unavailable, the fallback solution using `systemctl` needs sudo priviledges.
+- Currently multiprocessing is not well supported on Mac (?); the first function calling `unset_keepawake` or releasing the `keepawake` context manager will allow the PC to sleep even if you have called `set_keepawake` multiple times. 
+## Changelog 
+- See [CHANGELOG.md](CHANGELOG.md)