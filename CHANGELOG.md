# Changelog 

<<<<<<< HEAD
=======
## [0.7.1] (2023-06-11)
### Fixed
- `keep.running` and `keep.presenting` return an object `m` with `success` value of `True`.
   
>>>>>>> 4076177e
## [0.7.0] (2023-06-11)
### Added
- New API: `keep.running()` and `keep.presenting()` context managers. These are currently simple wrappers of the old methods but the internals will be re-written in a future version. 
- The context managers now return the result of the action, `m`. Users may check with `m.success` if changing the mode was succesful.
- Possibility to fake succesful change of mode with `WAKEPY_FAKE_SUCCESS` (for CI / tests).
### Fixed
- No exceptions anymore on import-time. All exceptions should be handled now gracefully, and user is informed if switching to a `keep.running` or `keep.presenting` mode failed.
  
### Deprecated
- Old Python API:  The `keepawake()`, `set_keepawake` and `unset_keepwake`. These will be removed in a future version of wakepy. Use `keep.running()`or `keep.presenting()`, instead.
- The `-s, --keep-screen-awake` option of the `wakepy` CLI command. Use `-p, --presentation ` option, instead. 

## [0.6.0] (2023-02-27)
### Added
- Support for using wakepy without sudo on linux! There are now D-bus solutions (1) using  jeepney and (2) using dbus-python (libdbus). Thanks to [Stehlampe2020](https://github.com/Stehlampe2020) for the dbus-python based solution ([PR #22](https://github.com/np-8/wakepy/pull/22)) and [NicoWeio](https://github.com/NicoWeio) for raising  [Issue #17](https://github.com/np-8/wakepy/issues/17). 
### Changed
- Linux+systemd approach has sudo check. The program won't start without `SUDO_UID` environment variable set.

## [0.5.0] (2021-12-15)
### Added
- wakepy ascii art text, version and options will be printed in console if wakepy launched with the CLI
- The `wakepy` executable for CLI is installed when `wakepy` is installed with `pip`.

## [0.4.4] (2021-08-30)
### Fixed
- Keeping screen awake on Mac [Issue #13](https://github.com/np-8/wakepy/issues/13) (fixed in [PR #15](https://github.com/np-8/wakepy/pull/15)). Thanks to [mikeckennedy](https://github.com/mikeckennedy).

## [0.4.3] (2021-08-28)
### Fixed
- Raising `TypeError: a bytes-like object is required, not 'str'` if trying to use on MacOS (Python 3.9). [Issue #11](https://github.com/np-8/wakepy/issues/11) Thanks to [mikeckennedy](https://github.com/mikeckennedy) for [PR #12](https://github.com/np-8/wakepy/pull/12).

## [0.4.2] (2021-08-10)
### Fixed
- Raising `FileNotFoundError` if trying to use on MacOS. Previous implementation had a bug. [Issue #9](https://github.com/np-8/wakepy/issues/9). Thanks to [matacoder](https://github.com/matacoder) for [PR #10](https://github.com/np-8/wakepy/pull/10).

## [0.4.1] (2021-06-15)
### Fixed
- Raising `NotImplementedError` if trying to use on Linux without `systemctl`. Previous implementation had a bug. [Issue 8](https://github.com/np-8/wakepy/issues/8)


## [0.4.0] (2021-06-09)
### Added 
- `keepawake` context manager. [[PR #6](https://github.com/np-8/wakepy/pull/6)]. Thanks to [HoustonFortney](https://github.com/HoustonFortney).

## [0.3.2] (2021-06-06)
### Fixed
- Raising `NotImplementedError` if trying to use on Linux without `systemctl`. [[#3](https://github.com/np-8/wakepy/pull/3)]

## [0.3.1] (2021-06-02)
### Fixed
- The package in PyPI did not have any content

## [0.3.0] (2021-05-05)
### Added
- Linux & OSX support. Thanks for [rileyyy](https://github.com/rileyyy).<|MERGE_RESOLUTION|>--- conflicted
+++ resolved
@@ -1,64 +1,61 @@
-# Changelog 
-
-<<<<<<< HEAD
-=======
-## [0.7.1] (2023-06-11)
-### Fixed
-- `keep.running` and `keep.presenting` return an object `m` with `success` value of `True`.
-   
->>>>>>> 4076177e
-## [0.7.0] (2023-06-11)
-### Added
-- New API: `keep.running()` and `keep.presenting()` context managers. These are currently simple wrappers of the old methods but the internals will be re-written in a future version. 
-- The context managers now return the result of the action, `m`. Users may check with `m.success` if changing the mode was succesful.
-- Possibility to fake succesful change of mode with `WAKEPY_FAKE_SUCCESS` (for CI / tests).
-### Fixed
-- No exceptions anymore on import-time. All exceptions should be handled now gracefully, and user is informed if switching to a `keep.running` or `keep.presenting` mode failed.
-  
-### Deprecated
-- Old Python API:  The `keepawake()`, `set_keepawake` and `unset_keepwake`. These will be removed in a future version of wakepy. Use `keep.running()`or `keep.presenting()`, instead.
-- The `-s, --keep-screen-awake` option of the `wakepy` CLI command. Use `-p, --presentation ` option, instead. 
-
-## [0.6.0] (2023-02-27)
-### Added
-- Support for using wakepy without sudo on linux! There are now D-bus solutions (1) using  jeepney and (2) using dbus-python (libdbus). Thanks to [Stehlampe2020](https://github.com/Stehlampe2020) for the dbus-python based solution ([PR #22](https://github.com/np-8/wakepy/pull/22)) and [NicoWeio](https://github.com/NicoWeio) for raising  [Issue #17](https://github.com/np-8/wakepy/issues/17). 
-### Changed
-- Linux+systemd approach has sudo check. The program won't start without `SUDO_UID` environment variable set.
-
-## [0.5.0] (2021-12-15)
-### Added
-- wakepy ascii art text, version and options will be printed in console if wakepy launched with the CLI
-- The `wakepy` executable for CLI is installed when `wakepy` is installed with `pip`.
-
-## [0.4.4] (2021-08-30)
-### Fixed
-- Keeping screen awake on Mac [Issue #13](https://github.com/np-8/wakepy/issues/13) (fixed in [PR #15](https://github.com/np-8/wakepy/pull/15)). Thanks to [mikeckennedy](https://github.com/mikeckennedy).
-
-## [0.4.3] (2021-08-28)
-### Fixed
-- Raising `TypeError: a bytes-like object is required, not 'str'` if trying to use on MacOS (Python 3.9). [Issue #11](https://github.com/np-8/wakepy/issues/11) Thanks to [mikeckennedy](https://github.com/mikeckennedy) for [PR #12](https://github.com/np-8/wakepy/pull/12).
-
-## [0.4.2] (2021-08-10)
-### Fixed
-- Raising `FileNotFoundError` if trying to use on MacOS. Previous implementation had a bug. [Issue #9](https://github.com/np-8/wakepy/issues/9). Thanks to [matacoder](https://github.com/matacoder) for [PR #10](https://github.com/np-8/wakepy/pull/10).
-
-## [0.4.1] (2021-06-15)
-### Fixed
-- Raising `NotImplementedError` if trying to use on Linux without `systemctl`. Previous implementation had a bug. [Issue 8](https://github.com/np-8/wakepy/issues/8)
-
-
-## [0.4.0] (2021-06-09)
-### Added 
-- `keepawake` context manager. [[PR #6](https://github.com/np-8/wakepy/pull/6)]. Thanks to [HoustonFortney](https://github.com/HoustonFortney).
-
-## [0.3.2] (2021-06-06)
-### Fixed
-- Raising `NotImplementedError` if trying to use on Linux without `systemctl`. [[#3](https://github.com/np-8/wakepy/pull/3)]
-
-## [0.3.1] (2021-06-02)
-### Fixed
-- The package in PyPI did not have any content
-
-## [0.3.0] (2021-05-05)
-### Added
+# Changelog 
+
+## [0.7.1] (2023-06-11)
+### Fixed
+- `keep.running` and `keep.presenting` return an object `m` with `success` value of `True`.
+   
+## [0.7.0] (2023-06-11)
+### Added
+- New API: `keep.running()` and `keep.presenting()` context managers. These are currently simple wrappers of the old methods but the internals will be re-written in a future version. 
+- The context managers now return the result of the action, `m`. Users may check with `m.success` if changing the mode was succesful.
+- Possibility to fake succesful change of mode with `WAKEPY_FAKE_SUCCESS` (for CI / tests).
+### Fixed
+- No exceptions anymore on import-time. All exceptions should be handled now gracefully, and user is informed if switching to a `keep.running` or `keep.presenting` mode failed.
+  
+### Deprecated
+- Old Python API:  The `keepawake()`, `set_keepawake` and `unset_keepwake`. These will be removed in a future version of wakepy. Use `keep.running()`or `keep.presenting()`, instead.
+- The `-s, --keep-screen-awake` option of the `wakepy` CLI command. Use `-p, --presentation ` option, instead. 
+
+## [0.6.0] (2023-02-27)
+### Added
+- Support for using wakepy without sudo on linux! There are now D-bus solutions (1) using  jeepney and (2) using dbus-python (libdbus). Thanks to [Stehlampe2020](https://github.com/Stehlampe2020) for the dbus-python based solution ([PR #22](https://github.com/np-8/wakepy/pull/22)) and [NicoWeio](https://github.com/NicoWeio) for raising  [Issue #17](https://github.com/np-8/wakepy/issues/17). 
+### Changed
+- Linux+systemd approach has sudo check. The program won't start without `SUDO_UID` environment variable set.
+
+## [0.5.0] (2021-12-15)
+### Added
+- wakepy ascii art text, version and options will be printed in console if wakepy launched with the CLI
+- The `wakepy` executable for CLI is installed when `wakepy` is installed with `pip`.
+
+## [0.4.4] (2021-08-30)
+### Fixed
+- Keeping screen awake on Mac [Issue #13](https://github.com/np-8/wakepy/issues/13) (fixed in [PR #15](https://github.com/np-8/wakepy/pull/15)). Thanks to [mikeckennedy](https://github.com/mikeckennedy).
+
+## [0.4.3] (2021-08-28)
+### Fixed
+- Raising `TypeError: a bytes-like object is required, not 'str'` if trying to use on MacOS (Python 3.9). [Issue #11](https://github.com/np-8/wakepy/issues/11) Thanks to [mikeckennedy](https://github.com/mikeckennedy) for [PR #12](https://github.com/np-8/wakepy/pull/12).
+
+## [0.4.2] (2021-08-10)
+### Fixed
+- Raising `FileNotFoundError` if trying to use on MacOS. Previous implementation had a bug. [Issue #9](https://github.com/np-8/wakepy/issues/9). Thanks to [matacoder](https://github.com/matacoder) for [PR #10](https://github.com/np-8/wakepy/pull/10).
+
+## [0.4.1] (2021-06-15)
+### Fixed
+- Raising `NotImplementedError` if trying to use on Linux without `systemctl`. Previous implementation had a bug. [Issue 8](https://github.com/np-8/wakepy/issues/8)
+
+
+## [0.4.0] (2021-06-09)
+### Added 
+- `keepawake` context manager. [[PR #6](https://github.com/np-8/wakepy/pull/6)]. Thanks to [HoustonFortney](https://github.com/HoustonFortney).
+
+## [0.3.2] (2021-06-06)
+### Fixed
+- Raising `NotImplementedError` if trying to use on Linux without `systemctl`. [[#3](https://github.com/np-8/wakepy/pull/3)]
+
+## [0.3.1] (2021-06-02)
+### Fixed
+- The package in PyPI did not have any content
+
+## [0.3.0] (2021-05-05)
+### Added
 - Linux & OSX support. Thanks for [rileyyy](https://github.com/rileyyy).